[tool.poetry]
name = "caribou"
version = "1.1.0"
description = "Caribou is a framework for running and deploying complex serverless workflows multi-constraint and multi-objective aware on AWS over multiple regions."
license = "Apache-2.0"
authors = [
    "Viktor Gsteiger <vgsteiger@student.ethz.ch>",
    "Pin Hong (Daniel) Long <pinlong@student.ubc.ca>",
    "Parshan Javanrood <pjavan@student.ubc.ca>",
    "Yiran (Jerry) Sun <jerrys17@student.ubc.ca>",
    "Mohammad Shahrad <mohammad.shahrad@ubc.ca>",
]
readme = "README.md"
repository = "https://github.com/ubc-cirrus-lab/caribou"

[tool.poetry.scripts]
caribou = "caribou.deployment.client.caribou:main"

[tool.poetry.dependencies]
python = "^3.12"
pyyaml = "^6.0"
boto3 = "^1.34"
jsonschema = "^4.21"
googlemaps = "^4.10"
google-auth = "^2.28"
numpy = "^1.26"
pandas = "^2.2.0"
click = "^8.1.7"
pydantic = "^2.6.4"
bs4 = "^0.0.2"
pytz = "^2024.1"
statsmodels = "^0.14.2"
awscli = "^1.34.3"
pypdf2 = "^3.0.1"
shortuuid = "^1.0.13"
langchain-community = "^0.2.16"
langchain-postgres = "^0.0.9"
faiss-cpu = "^1.8.0.post1"
cron-descriptor = "^1.4.5"
zstandard = "^0.23.0"
<<<<<<< HEAD
google-cloud = "^0.34.0"
google-cloud-storage = "^3.1.0"
google-cloud-monitoring = "^2.27.1"
google-cloud-pubsub = "^2.29.0"
google-cloud-run = "^0.10.18"
google-cloud-firestore = "^2.20.2"
google-cloud-logging = "^3.12.1"
google-cloud-iam = "^2.19.0"
google-cloud-artifact-registry = "^1.16.0"
google-cloud-scheduler = "^2.16.1"
google-cloud-eventarc = "^1.15.2"
=======
google-cloud-monitoring = "^2.27.1"
google-cloud-iam = "^2.19.0"
google-cloud-storage = "^3.1.0"
google-cloud-run = "^0.10.18"
google-cloud-pubsub = "^2.29.0"
google-cloud-firestore = "^2.20.2"
google-cloud-artifact-registry = "^1.16.0"
scipy = "^1.15.3"
>>>>>>> 55cc11f8

[tool.poetry.extras]
# This can be used for a more fine-grained dependency management in the future

[tool.poetry.group.dev.dependencies]
autopep8 = "^2.0.4"
pytest = "^7.4.4"
coverage = "^7.4.1"
mypy = "^1.8.0"
types-pyyaml = "^6.0.12.12"
types-jsonschema = "^4.21.0.0"
isort = "^5.13.2"
setuptools = "^69.1.0"
black = "^23.12.1"
pylint = "^3.0.3"
pytest-cov = "^4.1.0"
types-requests = "^2.31.0"
seaborn = "^0.13.1"
httpie = "^3.2.2"
gtts = "^2.5.1"
profanity = "^1.1"
pydub = "^0.25.1"
scikit-learn = "^1.4.0"
pillow = "^10.2.0"
pip-install-test = "^0.5"
dna-features-viewer = "^3.1.3"
networkx = "^3.2.1"
types-pytz = "^2024.1.0.20240203"
ipykernel = "^6.29.3"
tqdm = "^4.66.2"
statsmodels = "^0.14.1"
opencv-python = "^4.9.0.80"
torchvision = "^0.17.1"
pyaes = "^1.6.1"
markdown = "^3.6"

[build-system]
requires = ["poetry-core>=1.0.0"]
build-backend = "poetry.core.masonry.api"

[tool.autopep8]
max_line_length = 120
in-place = true
recursive = true
aggressive = 3

[tool.coverage.run]
branch = true

[tool.coverage.html]
directory = "coverage_html_report"

[tool.mypy]
python_version = "3.10"
mypy_path = "caribou"
check_untyped_defs = true
disallow_untyped_defs = true
follow_imports = "skip"
ignore_missing_imports = true
pretty = true
exclude = [
    "caribou/tests",
    "caribou/common/setup",
    "caribou/common/models/remote_client/mock_remote_client.py",
]

[tool.isort]
profile = "black"
line_length = 120
skip_gitignore = true
extend_skip_glob = ["**/*/__init__.py", "**/tests/**", "**/*.pyi", "**/*.pyc"]

[tool.black]
line-length = 120
target-version = ["py38"]
include = '\.pyi?$'
exclude = '''
/(
    \.eggs
  | \.git
  | \.hg
  | \.mypy_cache
  | \.tox
  | \.venv
  | _build
  | buck-out
  | build
  | dist
  | ./caribou/deployment/client/cli/template/app.py
)/
'''

[tool.pylint]
max-line-length = 120
disable = [
    "C0116", # Missing function or method docstring
    "C0114", # Missing module docstring
    "C0115", # Missing class docstring
    "W0621", # Redefining name %r from outer scope (line %s) (we need this for our logging)
    "R0913", # Too many arguments
    "R0801", # Similar lines in %s files (we will have this because of how serverless functions need to be self-contained)
    "W0511", # TODO
    "R0903", # Too few public methods (we need this for our dataclasses)
    "R0914", # Too many local variables (too noisy)
    "R0917", # Too many positional arguments (too noisy)
]
ignore = ["tests", "caribou/deployment/client/cli/template"]

[tool.pytest.ini_options]
testpaths = ["caribou/tests"]
addopts = ["--cov=caribou", "--cov-report=html"]<|MERGE_RESOLUTION|>--- conflicted
+++ resolved
@@ -38,7 +38,6 @@
 faiss-cpu = "^1.8.0.post1"
 cron-descriptor = "^1.4.5"
 zstandard = "^0.23.0"
-<<<<<<< HEAD
 google-cloud = "^0.34.0"
 google-cloud-storage = "^3.1.0"
 google-cloud-monitoring = "^2.27.1"
@@ -50,16 +49,6 @@
 google-cloud-artifact-registry = "^1.16.0"
 google-cloud-scheduler = "^2.16.1"
 google-cloud-eventarc = "^1.15.2"
-=======
-google-cloud-monitoring = "^2.27.1"
-google-cloud-iam = "^2.19.0"
-google-cloud-storage = "^3.1.0"
-google-cloud-run = "^0.10.18"
-google-cloud-pubsub = "^2.29.0"
-google-cloud-firestore = "^2.20.2"
-google-cloud-artifact-registry = "^1.16.0"
-scipy = "^1.15.3"
->>>>>>> 55cc11f8
 
 [tool.poetry.extras]
 # This can be used for a more fine-grained dependency management in the future
