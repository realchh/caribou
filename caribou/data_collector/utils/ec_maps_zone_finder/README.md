<p align="center">
    <img alt="Electricity Maps" src="https://raw.githubusercontent.com/electricitymaps/electricitymaps-contrib/master/web/public/images/electricitymaps-icon.svg" width="100" />
</p>
<h1 align="center">
  Electricity Maps Zone Finder
</h1>

<p align="center">
This tool allows you to find the Electricity Maps zone for a set of coordinates without having to call the API.
</p>

---
<<<<<<< HEAD
## Disclaimer
This code is modified from https://github.com/electricitymaps/zone-finder for our use.
=======
## Acknowledgement
This code is modified from https://github.com/electricitymaps/zone-finder to run on python
>>>>>>> 55cc11f8

---

## Introduction

This small script replicates the coordinate look up functionality of the [Electricity Maps API](https://docs.electricitymaps.com) to allow clients to run the lookup without having to call the API.

## How to use

1. Clone or [download](https://github.com/electricitymaps/zone-finder/archive/refs/heads/main.zip) this repository
2. Add your coordinates to the `data.csv` file (see example in file)
3. Run `python3 index.py` on the directory containing index.py
4. The coresponding Electricity Maps zone will be written to `data.csv` for each row<|MERGE_RESOLUTION|>--- conflicted
+++ resolved
@@ -10,13 +10,8 @@
 </p>
 
 ---
-<<<<<<< HEAD
-## Disclaimer
-This code is modified from https://github.com/electricitymaps/zone-finder for our use.
-=======
 ## Acknowledgement
 This code is modified from https://github.com/electricitymaps/zone-finder to run on python
->>>>>>> 55cc11f8
 
 ---
 
